--- conflicted
+++ resolved
@@ -56,19 +56,10 @@
 
   threshold: number
 
-<<<<<<< HEAD
+  transactionHash: string
+
   /** Whether parent transaction has been set yet */
   hasParentTransaction: boolean
-=======
-  missingSignatures: EthereumAddress[]
-
-  transactionHash: string
-
-  /** Wether multisigPlugin requires transaction body to be wrapped in a parent transaction
-   * For chains that don't support multisig natively
-   */
-  requiresParentTransaction?: boolean
->>>>>>> 9fd076de
 
   /** Whether transaction has been prepared for signing (has raw body) */
   hasRawTransaction: boolean
