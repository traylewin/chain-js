--- conflicted
+++ resolved
@@ -179,13 +179,10 @@
   }
 
   /** Broadcast a signed transaction to the chain */
-<<<<<<< HEAD
-  // eslint-disable-next-line @typescript-eslint/no-unused-vars
-=======
   /* Confirm type None returns the transaction hash
   /* Confirm type 001 waits for the transaction to finalise on chain and then returns the transaction receipt
   */
->>>>>>> a209cc2a
+  // eslint-disable-next-line @typescript-eslint/no-unused-vars
   async sendTransaction(signedTransaction: string, waitForConfirm?: ConfirmType, communicationSettings?: any) {
     // Default confirm to not wait for any block confirmations
     const useWaitForConfirm = waitForConfirm ?? ConfirmType.None
