--- conflicted
+++ resolved
@@ -187,12 +187,7 @@
   /* if ConfirmType.None, returns the transaction hash without waiting for further tx receipt
   /* if ConfirmType.After001, waits for the transaction to finalize on chain and then returns the tx receipt
   */
-<<<<<<< HEAD
-  // eslint-disable-next-line @typescript-eslint/no-unused-vars
-  async sendTransaction(signedTransaction: string, waitForConfirm?: ConfirmType, communicationSettings?: any) {
-=======
   async sendTransaction(signedTransaction: string, waitForConfirm?: ConfirmType) {
->>>>>>> 9eef1887
     // Default confirm to not wait for any block confirmations
     const useWaitForConfirm = waitForConfirm ?? ConfirmType.None
     const sendReceipt: TransactionReceipt = {}
@@ -217,114 +212,6 @@
     return sendReceipt
   }
 
-<<<<<<< HEAD
-  /** Polls the chain until it finds a block that includes the specific transaction
-        Useful when committing sequential transactions with inter-dependencies (must wait for the first one to commit before submitting the next one)
-        transactionResponse: The response body from submitting the transaction to the chain (includes transaction Id and most recent chain block number)
-        waitForConfirm an enum that specifies how long to wait before 'confirming transaction' and resolving the promise with the tranasction results
-        blocksToCheck = the number of blocks to check, after committing the transaction, before giving up
-        checkInterval = the time between block checks in MS
-        getBlockAttempts = the number of failed attempts at retrieving a particular block, before giving up
-  */
-  async awaitTransaction(transactionResponse: any, waitForConfirm: ConfirmType, communicationSettings: any) {
-    // use default communicationSettings or whatever was passed-in in ChainSettings (via constructor)
-    const useCommunicationSettings = communicationSettings ?? {
-      ...EthereumChainState.defaultCommunicationSettings,
-      ...this.chainSettings?.communicationSettings,
-    }
-    const { blocksToCheck, checkInterval, getBlockAttempts: maxBlockReadAttempts } = useCommunicationSettings
-
-    if (waitForConfirm !== ConfirmType.None && waitForConfirm !== ConfirmType.After001) {
-      throwNewError(`Specified ConfirmType ${waitForConfirm} not supported`)
-    }
-
-    const { headBlockNumber: preCommitHeadBlockNum } = await this.getChainInfo()
-
-    return new Promise((resolve, reject) => {
-      let getBlockAttempt = 1
-      // get the chain's current head block number...
-      const { processed, transaction_id: transactionId } = transactionResponse || {}
-      // starting block number should be the block number in the transaction receipt. If block number not in transaction, use preCommitHeadBlockNum
-      const { block_num: blockNum = preCommitHeadBlockNum } = processed || {}
-      const startingBlockNumToCheck = blockNum - 1
-
-      let blockNumToCheck = startingBlockNumToCheck
-      let inProgress = false
-
-      // Keep reading blocks from the chain (every checkInterval) until we find the transationId in a block
-      // ... or until we reach a max number of blocks or block read attempts
-      const timer = setInterval(async () => {
-        try {
-          if (inProgress) return
-          inProgress = true
-          const hasReachedConfirmLevel = await this.hasReachedConfirmLevel(
-            blockNumToCheck,
-            transactionId,
-            waitForConfirm,
-          )
-          if (hasReachedConfirmLevel) {
-            this.resolveAwaitTransaction(resolve, timer, transactionResponse)
-          }
-          blockNumToCheck += 1
-        } catch (error) {
-          const mappedError = mapChainError(error)
-          if (mappedError.name === 'BlockDoesNotExist') {
-            // Try to read the specific block - up to getBlockAttempts times
-            if (getBlockAttempt >= maxBlockReadAttempts) {
-              this.rejectAwaitTransaction(
-                reject,
-                timer,
-                'maxBlockReadAttemptsTimeout',
-                `Await Transaction Failure: Failure to find a block, after ${getBlockAttempt} attempts to check block ${blockNumToCheck}.`,
-              )
-              return
-            }
-            getBlockAttempt += 1
-          } else {
-            // re-throw error - not one we can handle here
-            throw mappedError
-          }
-        } finally {
-          inProgress = false
-        }
-        if (blockNumToCheck > startingBlockNumToCheck + blocksToCheck) {
-          this.rejectAwaitTransaction(
-            reject,
-            timer,
-            'maxBlocksTimeout',
-            `Await Transaction Timeout: Waited for ${blocksToCheck} blocks ~(${(checkInterval / 1000) *
-              blocksToCheck} seconds) starting with block num: ${startingBlockNumToCheck}. This does not mean the transaction failed just that the transaction wasn't found in a block before timeout`,
-          )
-        }
-      }, checkInterval)
-    })
-  }
-
-  async hasReachedConfirmLevel(
-    nextBlockNumToCheck: number,
-    transactionId: string,
-    // eslint-disable-next-line @typescript-eslint/no-unused-vars
-    waitForConfirm: ConfirmType,
-  ): Promise<boolean> {
-    const possibleTransactionBlock = await this.getBlock(nextBlockNumToCheck)
-    const blockHasTransaction = this.blockHasTransaction(possibleTransactionBlock, transactionId)
-    return !!blockHasTransaction
-  }
-
-  resolveAwaitTransaction = (resolve: any, timer: NodeJS.Timeout, transaction: any) => {
-    clearInterval(timer)
-    resolve(transaction)
-  }
-
-  rejectAwaitTransaction = (reject: any, timer: NodeJS.Timeout, errorName: string, errorMessage: string) => {
-    clearInterval(timer)
-    const error = new Error(errorMessage)
-    error.name = errorName
-    reject(error)
-  }
-
-=======
->>>>>>> 9eef1887
   /** Return instance of Web3js API */
   public get web3(): Web3 {
     this.assertIsConnected()
