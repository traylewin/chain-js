/* eslint-disable max-len */
/* eslint-disable import/no-unresolved */
/* eslint-disable @typescript-eslint/camelcase */
/* eslint-disable @typescript-eslint/no-unused-vars */
/* eslint-disable no-console */
import { BN } from 'ethereumjs-util'
import { ChainFactory, ChainType, Chain } from '../../../index'
import {
  ChainActionType,
  ConfirmType,
  PrivateKey,
  TokenTransferParams,
  TxExecutionPriority,
  ValueTransferParams,
} from '../../../models'
import { ChainEthereumV1 } from '../ChainEthereumV1'
import { toEthereumPrivateKey, toEthereumSymbol } from '../helpers'
import { fromTokenValueString, toChainEntityName } from '../../../helpers'
import {
  EthereumChainSettings,
  EthereumChainForkType,
  EthereumTransactionOptions,
  EthUnit,
  EthereumBlockType,
  EthereumChainActionType,
  EthereumAddress,
  EthereumChainEndpoint,
} from '../models'
import { Erc20TransferParams } from '../templates/chainActions/chainSpecific/erc20_transfer'
import { Erc20IssueParams } from '../templates/chainActions/chainSpecific/erc20_issue'
import { Erc721TransferFromParams } from '../templates/chainActions/chainSpecific/erc721_transferFrom'
import { EthTransferParams } from '../templates/chainActions/chainSpecific/eth_transfer'
import { EthereumTransaction } from '../ethTransaction'

require('dotenv').config()

const { env } = process
;(async () => {
  try {
    const ropstenEndpoints: EthereumChainEndpoint[] = [
      {
        url: new URL('https://ropsten.infura.io/v3/fc379c787fde4363b91a61a345e3620a'),
        // Web3 HttpProvider options - https://github.com/ethereum/web3.js/tree/1.x/packages/web3-providers-http#usage
        // options: {
        //   timeout: 20000,
        //   headers: [{ header_name: 'header-value' }],
        // },
      },
    ]

    const ropstenChainOptions: EthereumChainSettings = {
      chainForkType: {
        chainName: 'ropsten',
        hardFork: 'istanbul',
      },
      defaultTransactionSettings: {
        maxFeeIncreasePercentage: 20,
        executionPriority: TxExecutionPriority.Fast,
      },
    }

    // EthereumRawTransaction type input for setFromRaw()
    // Defaults all optional properties, so you can set from raw just with to & value OR data
    const sampleSetFromRawTrx = {
      to: '0x27105356F6C1ede0e92020e6225E46DC1F496b81',
      value: '0x01',
      data: '0x00',
    }

    const composeValueTransferParams: ValueTransferParams = {
      toAccountName: toChainEntityName('0x27105356F6C1ede0e92020e6225E46DC1F496b81'),
      amount: '0.000000000000000001',
      symbol: toEthereumSymbol(EthUnit.Ether),
    }

    const composeEthTransferParams: EthTransferParams = {
      to: toChainEntityName('0x27105356F6C1ede0e92020e6225E46DC1F496b81'),
      value: '0.000000000000000001',
    }

    const composeTokenTransferParams: TokenTransferParams = {
      contractName: toChainEntityName('0x04825941Ad80A6a869e85606b29c9D25144E91e6'),
      toAccountName: toChainEntityName('0x27105356F6C1ede0e92020e6225E46DC1F496b81'),
      symbol: toEthereumSymbol(EthUnit.Wei),
      // precision: 18, // precision should be provided if possible
      amount: '20.000000000000000000', // if precision isn't specified, token precision is infered from the number of digits after the decimal place
    }

    const composeERC20TransferParams: Erc20TransferParams = {
      contractAddress: '0x27105356f6c1ede0e92020e6225e46dc1f496b81',
      from: '0x27105356F6C1ede0e92020e6225E46DC1F496b81',
      to: '0xF0109fC8DF283027b6285cc889F5aA624EaC1F55',
      precision: 18, // precision should be provided if possible
      value: '20',
    }

    const composeERC20IssueParams: Erc20IssueParams = {
      contractAddress: '0x27105356f6c1ede0e92020e6225e46dc1f496b81',
      precision: 18, // precision should be provided if possible
      value: '20',
    }

    const composeERC721TransferFromParams: Erc721TransferFromParams = {
      contractAddress: '0x27105356f6c1ede0e92020e6225e46dc1f496b81',
      transferFrom: '0x27105356F6C1ede0e92020e6225E46DC1F496b81',
      to: '0xF0109fC8DF283027b6285cc889F5aA624EaC1F55',
      tokenId: 1,
    }

    const defaultEthTxOptions: EthereumTransactionOptions = {
      chain: 'ropsten',
      hardfork: 'istanbul',
    }

    const ropsten = new ChainFactory().create(ChainType.EthereumV1, ropstenEndpoints, ropstenChainOptions)
    await ropsten.connect()

    // ---> Sign and send ethereum transfer with compose Action - using generic (cross-chain) native chain transfer action
    const transaction = ropsten.new.Transaction(defaultEthTxOptions)
    transaction.actions = [await ropsten.composeAction(ChainActionType.ValueTransfer, composeValueTransferParams)]
    console.log('transaction.actions[0]:', JSON.stringify(transaction.actions[0]))
    const decomposed = await ropsten.decomposeAction(transaction.actions[0])
    console.log(JSON.stringify(decomposed))
    const fee = await transaction.getSuggestedFee(TxExecutionPriority.Fast)
    await transaction.setDesiredFee(fee)
    await transaction.prepareToBeSigned()
    await transaction.validate()
    await transaction.sign([toEthereumPrivateKey(env.ROPSTEN_erc20acc_PRIVATE_KEY)])
    console.log('raw transaction: ', transaction.raw)
    console.log('missing signatures: ', transaction.missingSignatures)
    console.log('transaction ID: ', transaction.transactionId)
    // console.log('send response:', JSON.stringify(await transaction.send())) // getActualCost will most likely fail because it will be called before execution
    console.log('send response:', JSON.stringify(await transaction.send(ConfirmType.After001))) // wait for transaction to complete on-chain before returning
    console.log(`actual cost of tx in ETH - available once tx is processed: ${await transaction.getActualCost()}`)

    // ---> Sign and send default transfer Transaction - using generic (cross-chain) token transfer action
    // const transaction = ropsten.new.Transaction(defaultEthTxOptions)
    // transaction.actions = [await ropsten.composeAction(ChainActionType.TokenTransfer, composeTokenTransferParams)]
    // console.log(transaction.actions[0])
    // const decomposed = await ropsten.decomposeAction(transaction.actions[0])
    // console.log(decomposed)
    // console.log(
    //   'token value converted back using precision:',
    //   fromTokenValueString(decomposed[0]?.args?.amount, 10, composeTokenTransferParams?.precision),
    // )
    // await transaction.prepareToBeSigned()
    // await transaction.validate()
    // await transaction.sign([toEthereumPrivateKey(env.ROPSTEN_erc20acc_PRIVATE_KEY)])
    // console.log('missing signatures: ', transaction.missingSignatures)
    // console.log('send response:', JSON.stringify(await transaction.send()))

    // ---> Sign and send erc20 transfer Transaction
<<<<<<< HEAD
    // const transaction = ropsten.new.Transaction(ropstenChainOptions)
    // transaction.actions = [
    //   await ropsten.composeAction(EthereumChainActionType.ERC20Transfer, composeERC20TransferParams),
    // ]
=======
    // const transaction = ropsten.new.Transaction()
    // transaction.actions = [await ropsten.composeAction(EthereumChainActionType.ERC20Transfer, composeERC20TransferParams)]
>>>>>>> 53362992
    // console.log(transaction.actions[0])
    // const decomposed = await ropsten.decomposeAction(transaction.actions[0])
    // console.log(decomposed)
    // console.log(
    //   'token value converted back using precision:',
    //   fromTokenValueString(decomposed[0]?.args?.amount, 10, composeERC20TransferParams?.precision),
    // )
    // // const fee = await transaction.getSuggestedFee(TxExecutionPriority.Fast)
    // // await transaction.setDesiredFee(fee)
    // await transaction.prepareToBeSigned()
    // await transaction.validate()
    // await transaction.sign([toEthereumPrivateKey(env.ROPSTEN_erc20acc_PRIVATE_KEY)])
    // console.log('missing signatures: ', transaction.missingSignatures)
    // console.log('send response:', JSON.stringify(await transaction.send()))

    // ---> Sign and send erc20 issue Transaction
    // const transaction = ropsten.new.Transaction(defaultEthTxOptions)
    // transaction.actions = [await ropsten.composeAction(EthereumChainActionType.ERC20Issue, composeERC20IssueParams)]
    // console.log(transaction.actions[0])
    // const decomposed = await ropsten.decomposeAction(transaction.actions[0])
    // console.log(decomposed)
    // await transaction.prepareToBeSigned()
    // await transaction.validate()
    // await transaction.sign([toEthereumPrivateKey(env.ROPSTEN_erc20acc_PRIVATE_KEY)])
    // console.log('missing signatures: ', transaction.missingSignatures)
    // console.log('send response:', JSON.stringify(await transaction.send()))

    // // ---> Sign and send ethereum transfer with setFromRaw()
    // const transaction = ropsten.new.Transaction(defaultEthTxOptions)
    // await transaction.setFromRaw(sampleSetFromRawTrx)
    // await transaction.prepareToBeSigned()
    // const decomposed = await ropsten.decomposeAction(transaction.actions[0])
    // console.log('decomposd action:', decomposed)
    // await transaction.validate()
    // await transaction.sign([toEthereumPrivateKey(env.ROPSTEN_erc20acc_PRIVATE_KEY)])
    // console.log('raw transaction: ', JSON.stringify(transaction.raw))
    // console.log('missing signatures: ', transaction.missingSignatures)
    // console.log('send response:', JSON.stringify(await transaction.send()))

    // ---> Compose & Decompose erc721 transferFrom Transaction
    // const transaction = ropsten.new.Transaction(defaultEthTxOptions)
    // transaction.actions = [
    //   await ropsten.composeAction(EthereumChainActionType.ERC721TransferFrom, composeERC721TransferFromParams),
    // ]
    // console.log(transaction.actions[0])
    // const decomposed = await ropsten.decomposeAction(transaction.actions[0])
    // console.log(decomposed)
    // await transaction.prepareToBeSigned()
    // await transaction.validate()
  } catch (error) {
    console.log(error)
  }
  process.exit()
})()<|MERGE_RESOLUTION|>--- conflicted
+++ resolved
@@ -150,15 +150,8 @@
     // console.log('send response:', JSON.stringify(await transaction.send()))
 
     // ---> Sign and send erc20 transfer Transaction
-<<<<<<< HEAD
     // const transaction = ropsten.new.Transaction(ropstenChainOptions)
-    // transaction.actions = [
-    //   await ropsten.composeAction(EthereumChainActionType.ERC20Transfer, composeERC20TransferParams),
-    // ]
-=======
-    // const transaction = ropsten.new.Transaction()
-    // transaction.actions = [await ropsten.composeAction(EthereumChainActionType.ERC20Transfer, composeERC20TransferParams)]
->>>>>>> 53362992
+    // transaction.actions = [ await ropsten.composeAction(EthereumChainActionType.ERC20Transfer, composeERC20TransferParams) ]
     // console.log(transaction.actions[0])
     // const decomposed = await ropsten.decomposeAction(transaction.actions[0])
     // console.log(decomposed)
