--- conflicted
+++ resolved
@@ -8,14 +8,9 @@
 import { ChainEthereumV1 } from '../ChainEthereumV1'
 import { toEthereumPrivateKey, toWei, toEthUnit } from '../helpers'
 import { EthereumTransactionOptions, EthUnit, EthereumBlockType } from '../models'
-<<<<<<< HEAD
-import { erc20ABI } from './exampleABI'
+import { erc20Abi } from './data/exampleErc20Abi'
 
 require('dotenv').config()
-=======
-import { erc20Abi } from './data/exampleErc20Abi'
-import { ChainEthereumV1 } from '../ChainEthereumV1'
->>>>>>> c62026fc
 
 const prepTransactionFromActions = async (chain: Chain, transactionActions: any, key: PrivateKey) => {
   console.log('actions:', transactionActions)
