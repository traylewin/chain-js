<<<<<<< HEAD
import { ChainActionType } from '../../../../models'
import { EthereumAddress, EthereumTransactionAction, DecomposeReturn } from '../../models'
import { composeAction as erc20Transfer } from './erc20_transfer'
=======
import {
  EthereumChainActionType,
  EthereumAddress,
  EthereumTransactionAction,
  EthereumDecomposeReturn,
} from '../../models'
import { erc20Abi } from '../abis/erc20Abi'

const actionName = 'transfer'
>>>>>>> d750fcec

interface tokenTransferParams {
  fromAccountName?: EthereumAddress
  toAccountName?: EthereumAddress
  tokenAmount?: number
  contractName?: EthereumAddress
}

// TODO: Call erc20 transfer compose action by default instead of recreating the values here
export const composeAction = ({ fromAccountName, toAccountName, tokenAmount, contractName }: tokenTransferParams) => ({
  ...erc20Transfer({
    contractAddress: contractName,
    from: fromAccountName,
    to: toAccountName,
    value: tokenAmount,
  }),
})

export const decomposeAction = (action: EthereumTransactionAction): EthereumDecomposeReturn => {
  const { to, from, contract } = action
  if (to && from && contract) {
    return {
      chainActionType: ChainActionType.TokenTransfer,
      args: { ...action },
    }
  }

  return null
}<|MERGE_RESOLUTION|>--- conflicted
+++ resolved
@@ -1,8 +1,3 @@
-<<<<<<< HEAD
-import { ChainActionType } from '../../../../models'
-import { EthereumAddress, EthereumTransactionAction, DecomposeReturn } from '../../models'
-import { composeAction as erc20Transfer } from './erc20_transfer'
-=======
 import {
   EthereumChainActionType,
   EthereumAddress,
@@ -12,7 +7,6 @@
 import { erc20Abi } from '../abis/erc20Abi'
 
 const actionName = 'transfer'
->>>>>>> d750fcec
 
 interface tokenTransferParams {
   fromAccountName?: EthereumAddress
