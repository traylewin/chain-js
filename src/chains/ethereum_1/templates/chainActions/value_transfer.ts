--- conflicted
+++ resolved
@@ -1,6 +1,3 @@
-<<<<<<< HEAD
-import { EthereumAddress, EthUnit, EthereumTransactionAction, DecomposeReturn } from '../../models'
-=======
 import {
   EthereumAddress,
   EthUnit,
@@ -8,7 +5,6 @@
   EthereumTransactionAction,
   EthereumDecomposeReturn,
 } from '../../models'
->>>>>>> d750fcec
 import { toWei } from '../../helpers'
 import { DEFAULT_ETH_SYMBOL } from '../../ethConstants'
 import { ChainActionType } from '../../../../models'
