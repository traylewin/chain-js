import { toBuffer } from 'ethereumjs-util'

export function toEthBuffer(data: string | Buffer): Buffer {
<<<<<<< HEAD
  return toBuffer(data)
=======
  return ethUtil.toBuffer(data)
}

export function isLengthOne(array: any[]) {
  return array.length === 1
>>>>>>> a0a0e047
}<|MERGE_RESOLUTION|>--- conflicted
+++ resolved
@@ -1,13 +1,9 @@
 import { toBuffer } from 'ethereumjs-util'
 
 export function toEthBuffer(data: string | Buffer): Buffer {
-<<<<<<< HEAD
   return toBuffer(data)
-=======
-  return ethUtil.toBuffer(data)
 }
 
 export function isLengthOne(array: any[]) {
   return array.length === 1
->>>>>>> a0a0e047
 }