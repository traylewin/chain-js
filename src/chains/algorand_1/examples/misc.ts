--- conflicted
+++ resolved
@@ -9,11 +9,8 @@
 import { ChainEndpoint } from '../../../models'
 import { toAlgorandSymbol } from '../helpers'
 import { decryptWithPassword, encryptWithPassword } from '../algoCrypto'
-<<<<<<< HEAD
-=======
 import { ChainAlgorandV1 } from '../ChainAlgorandV1'
 import { mapChainError } from '../algoErrors'
->>>>>>> 4a32650e
 
 require('dotenv').config()
 
