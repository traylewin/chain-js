--- conflicted
+++ resolved
@@ -11,15 +11,10 @@
   AlgorandSymbol,
 } from './models/generalModels'
 import { AlgorandTxResult } from './models/transactionModels'
-<<<<<<< HEAD
 import { isNullOrEmpty, trimTrailingChars, getHeaderValueFromEndpoint } from '../../helpers'
-import { ALGORAND_POST_CONTENT_TYPE } from './algoConstants'
-=======
-import { getHeaderValueFromEndpoint, isNullOrEmpty, trimTrailingChars } from '../../helpers'
+import { ALGORAND_POST_CONTENT_TYPE, NATIVE_CHAIN_SYMBOL } from './algoConstants'
 import { AlgorandAddress } from './models/cryptoModels'
-import { NATIVE_CHAIN_SYMBOL } from './algoConstants'
 import { toAlgo } from './helpers/generalHelpers'
->>>>>>> bdf9d36e
 
 export class AlgorandChainState {
   private _activeEndpoint: ChainEndpoint
