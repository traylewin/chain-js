--- conflicted
+++ resolved
@@ -337,7 +337,6 @@
       }
       nextBlockNumToCheck = blockNumToCheck + 1
     } catch (error) {
-<<<<<<< HEAD
       const mappedError = mapChainError(error)
       if (mappedError.errorType === ChainErrorType.BlockDoesNotExist) {
         // Try to read the specific block - up to getBlockAttempts times
@@ -355,10 +354,6 @@
         // re-throw error - not one we can handle here
         throw mappedError
       }
-=======
-      const chainError = mapChainError(error)
-      throw chainError
->>>>>>> bd3948f4
     }
 
     if (nextBlockNumToCheck && nextBlockNumToCheck > startFromBlockNumber + blocksToCheck) {
