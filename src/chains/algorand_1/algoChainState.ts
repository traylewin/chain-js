import algosdk from 'algosdk'
import { throwAndLogError, throwNewError } from '../../errors'
import { ChainEndpoint, ChainInfo, ConfirmType } from '../../models'
import {
  AlgoClient,
  AlgorandChainEndpoint,
  AlgorandChainSettings,
  AlgorandChainSettingsCommunicationSettings,
  AlgorandHeader,
} from './models/generalModels'
import { AlgorandTxResult } from './models/transactionModels'
<<<<<<< HEAD
import { isNullOrEmpty, trimTrailingChars } from '../../helpers'
import { ALGORAND_POST_CONTENT_TYPE } from './algoConstants'
=======
import { getHeaderValueFromEndpoint, isNullOrEmpty, trimTrailingChars } from '../../helpers'
>>>>>>> ab56ecc6

export class AlgorandChainState {
  private _activeEndpoint: ChainEndpoint

  private _chainInfo: ChainInfo

  private _chainSettings: AlgorandChainSettings

  private _endpoints: ChainEndpoint[]

  private _isConnected: boolean = false

  private _algoClient: AlgoClient

  private _algoPostClient: AlgoClient

  constructor(endpoints: ChainEndpoint[], settings?: AlgorandChainSettings) {
    this._endpoints = endpoints
    this._chainSettings = settings
  }

  /** Return chain URL endpoints */
  public get activeEndpoint(): ChainEndpoint {
    return this._activeEndpoint
  }

  /** * Return chain ID */
  public get chainId(): string {
    this.assertIsConnected()
    return this._chainInfo?.nativeInfo?.chain_id
  }

  /** Return chain info - e.g. head block number */
  public get chainInfo(): ChainInfo {
    this.assertIsConnected()
    return this._chainInfo
  }

  /** Return chain settings */
  public get chainSettings(): AlgorandChainSettings {
    return this._chainSettings
  }

  /** Return chain URL endpoints */
  public get endpoints(): ChainEndpoint[] {
    return this._endpoints
  }

  /** Whether any information has been retrieved from the chain yet
   *   A value here confirms that the network is working
   * */
  public get isConnected(): boolean {
    return this._isConnected
  }

  /** Connect to chain endpoint to verify that it is operational and to get latest block info */
  public async connect(): Promise<void> {
    try {
      if (!this._algoClient) {
        const { endpoint } = this.selectEndpoint()
        this._activeEndpoint = endpoint
<<<<<<< HEAD
        const token = this.getAlgorandConnectionHeader()
        const postToken = {
          ...token,
          ...ALGORAND_POST_CONTENT_TYPE,
        }
=======
        this.assertEndpointHasTokenHeader()
        const { token, url, port } = this.getAlgorandConnectionSettingsForEndpoint()
>>>>>>> ab56ecc6
        this._algoClient = new algosdk.Algod(token, url, port)
        this._algoPostClient = new algosdk.Algod(postToken, url, port)
      }
      await this.getChainInfo()
      this._isConnected = true
    } catch (error) {
      throwAndLogError('Problem connecting to chain', 'chainConnectFailed', error)
    }
  }

  /** Retrieve lastest chain info including head block number and time */
  public async getChainInfo(): Promise<ChainInfo> {
    try {
      const nodeInfo = await this._algoClient.status()
      const { lastRound, lastConsensusVersion } = nodeInfo
      const { timestamp } = await this._algoClient.block(lastRound)
      this._chainInfo = {
        headBlockNumber: lastRound,
        headBlockTime: new Date(timestamp),
        // version example: 'https://github.com/algorandfoundation/specs/tree/e5f565421d720c6f75cdd186f7098495caf9101f'
        version: lastConsensusVersion,
        nativeInfo: nodeInfo,
      }
      return this._chainInfo
    } catch (error) {
      // ALGO TODO: map chain error
      throw new Error()
    }
  }

  /** Confirm that we've connected to the chain - throw if not */
  public assertIsConnected(): void {
    if (!this._isConnected) {
      throwNewError('Not connected to chain')
    }
  }

  /** Submits the transaction to the chain and waits only until it gets a transaction id
   * Does not wait for the transaction to be finalized on the chain
   */
  async sendTransactionWithoutWaitingForConfirm(signedTransaction: Uint8Array) {
    try {
      const { txId: transactionId } = await this._algoPostClient.sendRawTransaction(signedTransaction)
      return transactionId
    } catch (error) {
      // ALGO TODO: map chain error
      throw new Error()
    }
  }

  /**
   * Confirms a transaction on chain by repeatedly checking if the given transaction id is in the pending transactions on the chain
   * Transactions are generally confirmed in less than 5 seconds on Algorand
   */
  async waitForTransactionConfirmation(transactionId: string) {
    let waitingConfirmation = true

    while (waitingConfirmation) {
      // eslint-disable-next-line no-await-in-loop
      const pendingTransaction = await this._algoClient.pendingTransactionInformation(transactionId)
      if (pendingTransaction.round != null && pendingTransaction.round > 0) {
        // Got the completed Transaction
        waitingConfirmation = false
      }
    }
  }

  /** Broadcast a signed transaction to the chain
  /* if ConfirmType.None, returns the transaction id without waiting for further tx receipt
  /* if ConfirmType.After001, waits for the transaction to finalize on chain and then returns the tx receipt
  */
  async sendTransaction(
    signedTransaction: Uint8Array,
    waitForConfirm: ConfirmType = ConfirmType.None,
    // eslint-disable-next-line @typescript-eslint/no-unused-vars
    communicationSettings?: AlgorandChainSettingsCommunicationSettings,
  ): Promise<AlgorandTxResult> {
    const sendResult: Partial<AlgorandTxResult> = {}

    if (waitForConfirm !== ConfirmType.None && waitForConfirm !== ConfirmType.After001) {
      throwNewError('Only ConfirmType.None or .After001 are currently supported for waitForConfirm parameters')
    }

    try {
      // returns transactionHash after submitting transaction does NOT wait for confirmation from chain
      if (waitForConfirm === ConfirmType.None) {
        const transactionId = (await this.sendTransactionWithoutWaitingForConfirm(signedTransaction)) as string
        sendResult.chainResponse = null
        sendResult.transactionId = transactionId
      }
      // returns transactionReceipt after submitting transaction AND waiting for a confirmation
      if (waitForConfirm === ConfirmType.After001) {
        const transactionId = await this._algoPostClient.sendRawTransaction(signedTransaction)
        await this.waitForTransactionConfirmation(transactionId)
        sendResult.transactionId = transactionId
        sendResult.chainResponse = await this._algoClient.transactionById(transactionId)
      }
    } catch (error) {
      // ALGO TODO: map chain error
      throw new Error()
    }

    return sendResult as AlgorandTxResult
  }

  /** Return instance of algo API */
  public get algoClient(): AlgoClient {
    this.assertIsConnected()
    return this._algoClient
  }

<<<<<<< HEAD
  /** Return instance of algo API  with content type set as
   * 'application/x-binary'
   */
  public get algoPostClient(): AlgoClient {
    this.assertIsConnected()
    return this._algoPostClient
=======
  /** Checks for required header 'X-API_key' */
  private assertEndpointHasTokenHeader(): void {
    if (!getHeaderValueFromEndpoint(this._activeEndpoint, 'X-API-Key')) {
      throwNewError('X-API-Key header is required to call algorand endpoint')
    }
  }

  /** returns the 'X-API-Key' header required to call algorand chain endpoint */
  private getTokenFromEndpointHeader(): AlgorandHeader {
    const token = getHeaderValueFromEndpoint(this._activeEndpoint, 'X-API-Key')
    if (isNullOrEmpty(token)) {
      return null
    }
    return token
  }

  private getAlgorandConnectionSettingsForEndpoint() {
    const { url } = this._activeEndpoint
    const { port = '' } = url
    const token = this.getTokenFromEndpointHeader()
    return { url, token, port }
>>>>>>> ab56ecc6
  }

  // TODO: sort based on health info
  /**  * Choose the best Chain endpoint based on health and response time */
  private selectEndpoint(): { url: URL; endpoint: AlgorandChainEndpoint } {
    // Just choose the first endpoint for now
    const endpoint = this.endpoints[0]
    const url = endpoint?.url?.href
    return { url: new URL(trimTrailingChars(url, '/')), endpoint }
  }
}<|MERGE_RESOLUTION|>--- conflicted
+++ resolved
@@ -9,12 +9,8 @@
   AlgorandHeader,
 } from './models/generalModels'
 import { AlgorandTxResult } from './models/transactionModels'
-<<<<<<< HEAD
-import { isNullOrEmpty, trimTrailingChars } from '../../helpers'
+import { isNullOrEmpty, trimTrailingChars, getHeaderValueFromEndpoint } from '../../helpers'
 import { ALGORAND_POST_CONTENT_TYPE } from './algoConstants'
-=======
-import { getHeaderValueFromEndpoint, isNullOrEmpty, trimTrailingChars } from '../../helpers'
->>>>>>> ab56ecc6
 
 export class AlgorandChainState {
   private _activeEndpoint: ChainEndpoint
@@ -76,16 +72,12 @@
       if (!this._algoClient) {
         const { endpoint } = this.selectEndpoint()
         this._activeEndpoint = endpoint
-<<<<<<< HEAD
-        const token = this.getAlgorandConnectionHeader()
+        this.assertEndpointHasTokenHeader()
+        const { token, url, port } = this.getAlgorandConnectionSettingsForEndpoint()
         const postToken = {
           ...token,
           ...ALGORAND_POST_CONTENT_TYPE,
         }
-=======
-        this.assertEndpointHasTokenHeader()
-        const { token, url, port } = this.getAlgorandConnectionSettingsForEndpoint()
->>>>>>> ab56ecc6
         this._algoClient = new algosdk.Algod(token, url, port)
         this._algoPostClient = new algosdk.Algod(postToken, url, port)
       }
@@ -197,14 +189,14 @@
     return this._algoClient
   }
 
-<<<<<<< HEAD
   /** Return instance of algo API  with content type set as
    * 'application/x-binary'
    */
   public get algoPostClient(): AlgoClient {
     this.assertIsConnected()
     return this._algoPostClient
-=======
+  }
+
   /** Checks for required header 'X-API_key' */
   private assertEndpointHasTokenHeader(): void {
     if (!getHeaderValueFromEndpoint(this._activeEndpoint, 'X-API-Key')) {
@@ -226,7 +218,6 @@
     const { port = '' } = url
     const token = this.getTokenFromEndpointHeader()
     return { url, token, port }
->>>>>>> ab56ecc6
   }
 
   // TODO: sort based on health info
