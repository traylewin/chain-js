import { notImplemented } from '../../helpers'
import { ChainEndpoint, ChainInfo, ChainType, ChainActionType, ActionDecomposeReturn } from '../../models'
import { throwNewError } from '../../errors'
import { Chain } from '../../interfaces'
import { AlgorandChainSettings, AlgorandSymbol } from './models/generalModels'
import { AlgorandChainState } from './algoChainState'
import * as algoCrypto from './algoCrypto'
import { AlgorandCreateAccount } from './algoCreateAccount'
import { AlgorandCreateAccountOptions } from './models/accountModels'
import { AlgorandAddress } from './models/cryptoModels'
import { AlgorandAccount } from './algoAccount'
<<<<<<< HEAD
import { AlgorandTransaction } from './algoTransaction'
import { AlgorandTransactionOptions, AlgorandTransactionAction } from './models/transactionModels'
import { composeAction } from './algoCompose'
import { decomposeAction } from './algoDecompose'
import { AlgorandChainActionType } from './models/chainActionTypeModels'
=======
import { NATIVE_CHAIN_SYMBOL, DEFAULT_CHAIN_TOKEN_ADDRESS } from './algoConstants'
import { toAlgorandSymbol } from './helpers/generalModelHelpers'
>>>>>>> bdf9d36e

class ChainAlgorandV1 implements Chain {
  private _endpoints: ChainEndpoint[]

  private _settings: AlgorandChainSettings

  private _chainState: AlgorandChainState

  constructor(endpoints: ChainEndpoint[], settings?: AlgorandChainSettings) {
    this._endpoints = endpoints
    this._settings = settings
    this._chainState = new AlgorandChainState(endpoints, settings)
  }

  /** Connect to chain endpoint to verify that it is operational and to get latest block info */
  public connect(): Promise<void> {
    return this._chainState.connect()
  }

  /** Return unique chain ID string */
  public get chainId(): string {
    this.assertIsConnected()
    return this._chainState.chainId
  }

  /** Retrieve lastest chain info including head block number and time */
  public get chainInfo(): ChainInfo {
    this.assertIsConnected()
    return this._chainState.chainInfo
  }

  /** Fetch data from an on-chain contract table */
  public fetchContractData = (): any => {
    notImplemented()
  }

  /** Compose an object for a chain contract action */
  public composeAction = (
    actionType: ChainActionType | AlgorandChainActionType,
    args: any,
  ): AlgorandTransactionAction => {
    return composeAction(actionType, args)
  }

  /** Decompose an action and return the action type (if any) and its data */
  public decomposeAction = (action: AlgorandTransactionAction): ActionDecomposeReturn[] => {
    return decomposeAction(action)
  }

  /** Returns a chain Account class
   * Note: Does NOT create a new account - to create an account, use new.CreateAccount */
  private async newAccount(accountName?: AlgorandAddress): Promise<AlgorandAccount> {
    this.assertIsConnected()
    const account = new AlgorandAccount(this._chainState)
    if (accountName) {
      await account.load(accountName)
    }
    return account
  }

  /** Return a ChainAccount class used to perform any function with the chain account */
  private newCreateAccount(options?: AlgorandCreateAccountOptions): AlgorandCreateAccount {
    this.assertIsConnected()
    return new AlgorandCreateAccount(this._chainState, options)
  }

  /** Return a ChainTransaction class used to compose and send transactions */
  private newTransaction(options?: AlgorandTransactionOptions): any {
    this.assertIsConnected()
    return new AlgorandTransaction(this._chainState, options)
  }

  public new = {
    /** Returns a new chain Account object
     * If an account name is provided, it will be fetched from the chain and loaded into the returned account object
     * Note: Does NOT create a new account - to create an account, use new.CreateAccount */
    Account: this.newAccount.bind(this),
    /** Return a new CreateAccount object used to help with creating a new chain account */
    CreateAccount: this.newCreateAccount.bind(this),
    /** Return a chain Transaction object used to compose and send transactions */
    Transaction: this.newTransaction.bind(this),
  }

  // --------- Chain crytography functions */

  /** Decrypts the encrypted value with a password, and using ed25519 algorithm and SHA512 hash function */
  decrypt = algoCrypto.decrypt

  /** Encrypts a string with a password, and using ed25519 algorithm and SHA512 hash function
   * The returned, encrypted value is a stringified JSON object */
  encrypt = algoCrypto.encrypt

  /** Returns a public key given a signature and the original data was signed */
  public getPublicKeyFromSignature = (): any => {
    notImplemented()
  }

  /** Verifies that the value is a valid, stringified JSON ciphertext */
  isValidEncryptedData = algoCrypto.isEncryptedDataString

  /** Ensures that the value comforms to a well-formed private Key */
  toEncryptedDataString = algoCrypto.toEncryptedDataString

  /** Ensures that the value comforms to a well-formed private Key */
  public isValidPrivateKey = (): any => {
    notImplemented()
  }

  /** Ensures that the value comforms to a well-formed public Key */
  public isValidPublicKey = (): any => {
    notImplemented()
  }

  /** Generate a signature given some data and a private key */
  sign = algoCrypto.sign

  /** Generates new key pairs (public and private)
   *  Encrypts private key with provided password
   *  Returns: { privateKey, publicKey } */
  generateNewAccountKeysWithEncryptedPrivateKeys = algoCrypto.generateNewAccountKeysAndEncryptPrivateKeys

  /** Verify that the signed data was signed using the given key (signed with the private key for the provided public key) */
  verifySignedWithPublicKey = (): any => {
    notImplemented()
  }

  // --------- Chain helper functions

  /** Verifies that the value is a valid chain entity name (e.g. an account name) */
  public isValidEntityName = (): any => {
    notImplemented()
  }

  /** Verifies that the value is a valid chain asset string */
  public isValidAsset = (): any => {
    notImplemented()
  }

  /** Verifies that the value is a valid chain date */
  public isValidDate = (): any => {
    notImplemented()
  }

  /** Ensures that the value comforms to a well-formed chain asset string */
  public toAsset = (): any => {
    notImplemented()
  }

  /** Ensures that the value comforms to a well-formed chain entity name (e.g. an account name) */
  public toEntityName = (): any => {
    notImplemented()
  }

  /** Ensures that the value comforms to a well-formed chain date string */
  public toDate = (): any => {
    notImplemented()
  }

  /** Ensures that the value comforms to a well-formed public Key */
  public toPublicKey = (): any => {
    notImplemented()
  }

  /** Ensures that the value comforms to a well-formed private Key */
  public toPrivateKey = (): any => {
    notImplemented()
  }

  /** Ensures that the value comforms to a well-formed EOS signature */
  public toSignature = (): any => {
    notImplemented()
  }

  /** Returns chain type enum - resolves to chain family as a string e.g. 'eos' */
  // eslint-disable-next-line class-methods-use-this
  public get chainType(): ChainType {
    return ChainType.AlgorandV1
  }

  /** Returns chain plug-in name */
  // eslint-disable-next-line class-methods-use-this
  public get description(): string {
    return 'Algorand v1 chain'
  }

  /** Returns chain native token symbol and default token contract address */
  public get nativeToken(): { symbol: AlgorandSymbol; tokenAddress: AlgorandAddress } {
    return {
      symbol: toAlgorandSymbol(NATIVE_CHAIN_SYMBOL),
      tokenAddress: DEFAULT_CHAIN_TOKEN_ADDRESS,
    }
  }

  /** Get the balance for an account from the chain
   *  If symbol = 'algo', returns Algo balance (in units of Algo)
   *  Else returns the asset balance of the account for the provided symbol (asset symbol),  if the symbol is valid
   *  Returns a string representation of the value to accomodate large numbers */
  public async fetchBalance(
    account: AlgorandAddress,
    symbol: AlgorandSymbol,
    tokenAddress?: AlgorandAddress,
  ): Promise<{ balance: string }> {
    return this._chainState.fetchBalance(account, symbol, tokenAddress)
  }

  /** Whether any info has been retrieved from the chain */
  public get isConnected(): boolean {
    return this._chainState?.isConnected
  }

  /** Map error from chain into a well-known ChainError type */
  public mapChainError = (): any => {}

  /** Confirm that we've connected to the chain - throw if not */
  public assertIsConnected(): void {
    if (!this._chainState?.isConnected) {
      throwNewError('Not connected to chain')
    }
  }
}

export { ChainAlgorandV1 }<|MERGE_RESOLUTION|>--- conflicted
+++ resolved
@@ -9,16 +9,13 @@
 import { AlgorandCreateAccountOptions } from './models/accountModels'
 import { AlgorandAddress } from './models/cryptoModels'
 import { AlgorandAccount } from './algoAccount'
-<<<<<<< HEAD
 import { AlgorandTransaction } from './algoTransaction'
 import { AlgorandTransactionOptions, AlgorandTransactionAction } from './models/transactionModels'
 import { composeAction } from './algoCompose'
 import { decomposeAction } from './algoDecompose'
 import { AlgorandChainActionType } from './models/chainActionTypeModels'
-=======
 import { NATIVE_CHAIN_SYMBOL, DEFAULT_CHAIN_TOKEN_ADDRESS } from './algoConstants'
 import { toAlgorandSymbol } from './helpers/generalModelHelpers'
->>>>>>> bdf9d36e
 
 class ChainAlgorandV1 implements Chain {
   private _endpoints: ChainEndpoint[]
