<<<<<<< HEAD
import { AlgorandUnit } from './models/generalModels'

export const DEFAULT_TIMEOUT_FOR_TRX_CONFIRM = 500
export const DEFAULT_ALGO_SYMBOL = AlgorandUnit.Microalgo

export const ALGORAND_CHECKSUM_BYTE_LENGTH = 4
export const ALGORAND_ADDRESS_LENGTH = 58
export const ALGORAND_ADDRESS_BYTE_LENGTH = 36

export const ALGORAND_POST_CONTENT_TYPE = { 'content-type': 'application/x-binary' }
=======
export const ALGORAND_ADDRESS_BYTE_LENGTH = 36
export const ALGORAND_ADDRESS_LENGTH = 58
export const ALGORAND_CHECKSUM_BYTE_LENGTH = 4
export const DEFAULT_TIMEOUT_FOR_TRX_CONFIRM = 500
>>>>>>> ab56ecc6
<|MERGE_RESOLUTION|>--- conflicted
+++ resolved
@@ -1,17 +1,8 @@
-<<<<<<< HEAD
 import { AlgorandUnit } from './models/generalModels'
 
-export const DEFAULT_TIMEOUT_FOR_TRX_CONFIRM = 500
-export const DEFAULT_ALGO_SYMBOL = AlgorandUnit.Microalgo
-
-export const ALGORAND_CHECKSUM_BYTE_LENGTH = 4
-export const ALGORAND_ADDRESS_LENGTH = 58
-export const ALGORAND_ADDRESS_BYTE_LENGTH = 36
-
-export const ALGORAND_POST_CONTENT_TYPE = { 'content-type': 'application/x-binary' }
-=======
 export const ALGORAND_ADDRESS_BYTE_LENGTH = 36
 export const ALGORAND_ADDRESS_LENGTH = 58
 export const ALGORAND_CHECKSUM_BYTE_LENGTH = 4
+export const ALGORAND_POST_CONTENT_TYPE = { 'content-type': 'application/x-binary' }
 export const DEFAULT_TIMEOUT_FOR_TRX_CONFIRM = 500
->>>>>>> ab56ecc6
+export const DEFAULT_ALGO_SYMBOL = AlgorandUnit.Microalgo