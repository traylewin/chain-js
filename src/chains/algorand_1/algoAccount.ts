--- conflicted
+++ resolved
@@ -44,11 +44,7 @@
   load = async (address?: AlgorandAddress): Promise<void> => {
     this.assertValidAlgorandAddress(address)
     try {
-<<<<<<< HEAD
-      this._account = (await this._chainState.algoClient.accountInformation(address)) as any
-=======
       this._account = (await this._chainState.algoClient.accountInformation(address).do())?.account
->>>>>>> 289ccf85
     } catch (error) {
       // ALGO TODO: map chain error
       throw new Error()
@@ -60,11 +56,7 @@
     this.assertValidAlgorandPublickey(publicKey)
     this._publicKey = publicKey
     const address = toAddressFromPublicKey(publicKey)
-<<<<<<< HEAD
-    this._account = (await this._chainState.algoClient.accountInformation(address)) as any
-=======
     this._account = (await this._chainState.algoClient.accountInformation(address).do())?.account
->>>>>>> 289ccf85
   }
 
   /** An algorand account is registered/active on the chain if the account has a minimum balance of  100,000 microalgos */
