--- conflicted
+++ resolved
@@ -39,14 +39,10 @@
 
   private _signatures: Set<EosSignature> // A set keeps only unique values
 
-<<<<<<< HEAD
   /** Transaction prepared for signing (raw transaction) */
   private _prepared: Uint8Array
-=======
+
   private _sendReceipt: any
-
-  private _serialized: Uint8Array
->>>>>>> a4d71a7e
 
   private _signBuffer: Buffer
 
@@ -92,19 +88,13 @@
     return this.hasPrepared
   }
 
-<<<<<<< HEAD
   /** Whether the raw transaction has been prepared */
   get hasPrepared(): boolean {
     return !!this._prepared
-=======
+  }
+
   get sendReceipt() {
     return this._sendReceipt
-  }
-
-  /** Whether the transaction has been serialized yet */
-  get hasSerialized(): boolean {
-    return !!this._serialized
->>>>>>> a4d71a7e
   }
 
   /** Generate the raw transaction body using the actions attached
@@ -454,12 +444,8 @@
   public async send(waitForConfirm: ConfirmType = ConfirmType.None): Promise<any> {
     this.assertIsValidated()
     this.assertHasAllRequiredSignature()
-<<<<<<< HEAD
-    return this._chainState.sendTransaction(this._prepared, this.signatures, waitForConfirm)
-=======
-    this._sendReceipt = await this._chainState.sendTransaction(this._serialized, this.signatures, waitForConfirm)
+    this._sendReceipt = this._chainState.sendTransaction(this._prepared, this.signatures, waitForConfirm)
     return this._sendReceipt
->>>>>>> a4d71a7e
   }
 
   // helpers
